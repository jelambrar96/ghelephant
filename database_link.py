--- conflicted
+++ resolved
@@ -3,11 +3,8 @@
 import platform
 import logging
 import traceback
-<<<<<<< HEAD
 import pandas as pd
 from variables import *
-=======
->>>>>>> 1c3ff642
 from csv_writers import CSVWriters
 from psycopg2.errors import CharacterNotInRepertoire
 
@@ -71,7 +68,6 @@
         :param date: the date of the files to be inserted, corresponds to file name
         :return: None
         """
-<<<<<<< HEAD
         if not use_pandas:
             for table in CSVWriters.file_names:
                 query = f"COPY {table} FROM '{data_path}/{table}-{date}.csv' WITH (FORMAT csv)"
@@ -98,21 +94,4 @@
                     self.conn.rollback()
                     logging.error(f'Error copying table {table} for {date} into database')
                     logging.error(traceback.format_exc())                
-=======
-        for table in CSVWriters.file_names:
-            query = f"COPY {table} FROM '{self.data_path}/{table}-{date}.csv' WITH (FORMAT csv)"
-            try:
-                self.cursor.execute(query)
-            except CharacterNotInRepertoire:
-                self.conn.rollback()
-                logging.warn(f'Illegal character in table {table} for {date}, removing null bytes and retrying')
-                os.system(f"{self.sed_name} -i 's/\\x00//g' {self.data_path}/{table}-{date}.csv")
-                logging.info(f'Removed null bytes from {table}')
-                self.cursor.execute(query)
-            except Exception:
-                self.conn.rollback()
-                logging.error(f'Error copying table {table} for {date} into database')
-                logging.error(traceback.format_exc())
-            self.conn.commit()
->>>>>>> 1c3ff642
         logging.info(f'Finished copying {date} into database')